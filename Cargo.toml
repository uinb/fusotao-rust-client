--- conflicted
+++ resolved
@@ -26,37 +26,20 @@
 codec = { package = 'parity-scale-codec', version = "2.0.0", default-features = false,  features = ['derive']}
 
 # Substrate dependencies
-<<<<<<< HEAD
-sp-core = { version = "5.0.0", default-features = false, git = "https://github.com/paritytech/substrate.git", branch = "master", features = ["full_crypto"] }
-sp-version = { version = "4.0.0-dev", git = "https://github.com/paritytech/substrate.git", branch = "master", package = "sp-version", optional = true }
-balances = { version = "4.0.0-dev", git = "https://github.com/paritytech/substrate.git", branch = "master", package = "pallet-balances", optional = true }
-staking = { version = "4.0.0-dev", git = "https://github.com/paritytech/substrate.git", branch = "master", package = "pallet-staking", optional = true }
-system = { version = "4.0.0-dev", git = "https://github.com/paritytech/substrate.git", branch = "master", package = "frame-system", optional = true }
-transaction-payment = { version = "4.0.0-dev", default-features = false, git = "https://github.com/paritytech/substrate.git", branch = "master", package = "pallet-transaction-payment", optional = true }
-sp-rpc = { version = "5.0.0", default-features = false, git = "https://github.com/paritytech/substrate.git", branch = "master", optional = true }
-sp-runtime = { version = "5.0.0", default-features = false, git = "https://github.com/paritytech/substrate.git", branch = "master" }
-support = { version = "4.0.0-dev", default-features = false, git = "https://github.com/paritytech/substrate.git", package = "frame-support", branch = "master" }
-sp-std = { version = "4.0.0-dev", default-features = false, git = "https://github.com/paritytech/substrate.git", branch = "master" }
+sp-core = { default-features = false, git = "https://github.com/paritytech/substrate.git", branch = "polkadot-v0.9.13", features = ["full_crypto"] }
+sp-version = { git = "https://github.com/paritytech/substrate.git", branch = "polkadot-v0.9.13", package = "sp-version", optional = true }
+balances = { git = "https://github.com/paritytech/substrate.git", branch = "polkadot-v0.9.13", package = "pallet-balances", optional = true }
+staking = { git = "https://github.com/paritytech/substrate.git", branch = "polkadot-v0.9.13", package = "pallet-staking", optional = true }
+system = { git = "https://github.com/paritytech/substrate.git", branch = "polkadot-v0.9.13", package = "frame-system", optional = true }
+transaction-payment = { default-features = false, git = "https://github.com/paritytech/substrate.git", branch = "polkadot-v0.9.13", package = "pallet-transaction-payment", optional = true }
+sp-rpc = { default-features = false, git = "https://github.com/paritytech/substrate.git", branch = "polkadot-v0.9.13", optional = true }
+sp-runtime = { default-features = false, git = "https://github.com/paritytech/substrate.git", branch = "polkadot-v0.9.13" }
+support = { default-features = false, git = "https://github.com/paritytech/substrate.git", package = "frame-support", branch = "polkadot-v0.9.13" }
+sp-std = { default-features = false, git = "https://github.com/paritytech/substrate.git", branch = "polkadot-v0.9.13" }
 # new parity repository
 metadata = { version = "14.0.0", default-features = false, git = "https://github.com/paritytech/frame-metadata.git", branch = "main", package = "frame-metadata", features = ["v13"] }
 # need to add this for the app_crypto macro
-sp-application-crypto = { version = "5.0.0", default-features = false, git = "https://github.com/paritytech/substrate.git", branch = "master", features = ["full_crypto"] }
-=======
-sp-core = { default-features = false, git = "https://github.com/paritytech/substrate.git", branch = "polkadot-v0.9.12", features = ["full_crypto"] }
-sp-version = { git = "https://github.com/paritytech/substrate.git", branch = "polkadot-v0.9.12", package = "sp-version", optional = true }
-balances = { git = "https://github.com/paritytech/substrate.git", branch = "polkadot-v0.9.12", package = "pallet-balances", optional = true }
-staking = { git = "https://github.com/paritytech/substrate.git", branch = "polkadot-v0.9.12", package = "pallet-staking", optional = true }
-system = { git = "https://github.com/paritytech/substrate.git", branch = "polkadot-v0.9.12", package = "frame-system", optional = true }
-transaction-payment = { default-features = false, git = "https://github.com/paritytech/substrate.git", branch = "polkadot-v0.9.12", package = "pallet-transaction-payment", optional = true }
-sp-rpc = { default-features = false, git = "https://github.com/paritytech/substrate.git", branch = "polkadot-v0.9.12", optional = true }
-sp-runtime = { default-features = false, git = "https://github.com/paritytech/substrate.git", branch = "polkadot-v0.9.12" }
-support = { default-features = false, git = "https://github.com/paritytech/substrate.git", package = "frame-support", branch = "polkadot-v0.9.12" }
-sp-std = { default-features = false, git = "https://github.com/paritytech/substrate.git", branch = "polkadot-v0.9.12" }
-# new parity repository
-metadata = { version = "14.0.0", default-features = false, git = "https://github.com/paritytech/frame-metadata.git", branch = "main", package = "frame-metadata", features = ["v13"] }
-# need to add this for the app_crypto macro
-sp-application-crypto = { default-features = false, git = "https://github.com/paritytech/substrate.git", branch = "polkadot-v0.9.12", features = ["full_crypto"] }
->>>>>>> 0893897c
+sp-application-crypto = { default-features = false, git = "https://github.com/paritytech/substrate.git", branch = "polkadot-v0.9.13", features = ["full_crypto"] }
 
 # local deps
 ac-compose-macros = { path = "compose-macros", default-features = false }
