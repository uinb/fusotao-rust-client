[package]
name = "ac-node-api"
version = "0.1.0"
edition = "2021"

# See more keys and their definitions at https://doc.rust-lang.org/cargo/reference/manifest.html

[dependencies]
codec = { package = 'parity-scale-codec', version = "2.0.0", features = ['derive']}
hex = { version = "0.4.3" }
log = { version = "0.4" }
scale-info = { version = "1.0", features = ["derive"] }
serde = { version = "1.0", features = ["derive"] }
thiserror = { version = "1.0" }
serde_json = { version = "1.0" }

# local deps
ac-primitives = { path = "../primitives" }

# substrate deps
<<<<<<< HEAD
frame-support = { version = "4.0.0-dev", git = "https://github.com/paritytech/substrate.git", branch = "master" }
frame-system = { version = "4.0.0-dev", git = "https://github.com/paritytech/substrate.git", branch = "master" }
sp-core = { version = "5.0.0", git = "https://github.com/paritytech/substrate.git", branch = "master" }
sp-runtime = { version = "5.0.0", git = "https://github.com/paritytech/substrate.git", branch = "master" }
=======
frame-support = { git = "https://github.com/paritytech/substrate.git", branch = "polkadot-v0.9.12" }
frame-system = { git = "https://github.com/paritytech/substrate.git", branch = "polkadot-v0.9.12" }
sp-core = { git = "https://github.com/paritytech/substrate.git", branch = "polkadot-v0.9.12" }
sp-runtime = { git = "https://github.com/paritytech/substrate.git", branch = "polkadot-v0.9.12" }
>>>>>>> 0893897c

# new parity repo
frame-metadata = { version = "14.0.0", git = "https://github.com/paritytech/frame-metadata.git", branch = "main", features = ["v14"] }<|MERGE_RESOLUTION|>--- conflicted
+++ resolved
@@ -18,17 +18,10 @@
 ac-primitives = { path = "../primitives" }
 
 # substrate deps
-<<<<<<< HEAD
-frame-support = { version = "4.0.0-dev", git = "https://github.com/paritytech/substrate.git", branch = "master" }
-frame-system = { version = "4.0.0-dev", git = "https://github.com/paritytech/substrate.git", branch = "master" }
-sp-core = { version = "5.0.0", git = "https://github.com/paritytech/substrate.git", branch = "master" }
-sp-runtime = { version = "5.0.0", git = "https://github.com/paritytech/substrate.git", branch = "master" }
-=======
-frame-support = { git = "https://github.com/paritytech/substrate.git", branch = "polkadot-v0.9.12" }
-frame-system = { git = "https://github.com/paritytech/substrate.git", branch = "polkadot-v0.9.12" }
-sp-core = { git = "https://github.com/paritytech/substrate.git", branch = "polkadot-v0.9.12" }
-sp-runtime = { git = "https://github.com/paritytech/substrate.git", branch = "polkadot-v0.9.12" }
->>>>>>> 0893897c
+frame-support = { git = "https://github.com/paritytech/substrate.git", branch = "polkadot-v0.9.13" }
+frame-system = { git = "https://github.com/paritytech/substrate.git", branch = "polkadot-v0.9.13" }
+sp-core = { git = "https://github.com/paritytech/substrate.git", branch = "polkadot-v0.9.13" }
+sp-runtime = { git = "https://github.com/paritytech/substrate.git", branch = "polkadot-v0.9.13" }
 
 # new parity repo
 frame-metadata = { version = "14.0.0", git = "https://github.com/paritytech/frame-metadata.git", branch = "main", features = ["v14"] }