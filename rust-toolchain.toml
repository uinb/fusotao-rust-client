--- conflicted
+++ resolved
@@ -1,8 +1,3 @@
 [toolchain]
-<<<<<<< HEAD
-channel = "nightly-2022-02-02"
-targets = ["wasm32-unknown-unknown"]
-=======
 channel = "nightly-2021-12-22"
->>>>>>> 0893897c
 profile = "default" # include rustfmt, clippy