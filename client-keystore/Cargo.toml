--- conflicted
+++ resolved
@@ -11,19 +11,11 @@
 serde_json = "1.0"
 
 # Substrate dependencies
-<<<<<<< HEAD
-sp-core = { version = "5.0.0", default-features = false, git = "https://github.com/paritytech/substrate.git", branch = "master" }
-sp-keystore = { version = "0.11.0", git = "https://github.com/paritytech/substrate.git", branch = "master" }
-sc-keystore = { version = "4.0.0-dev", git = "https://github.com/paritytech/substrate.git", branch = "master" }
-sp-keyring = { version = "5.0.0", git = "https://github.com/paritytech/substrate.git", branch = "master" }
-sp-application-crypto = { version = "5.0.0", git = "https://github.com/paritytech/substrate.git", branch = "master" }
-=======
-sp-core = { default-features = false, git = "https://github.com/paritytech/substrate.git", branch = "polkadot-v0.9.12" }
-sp-keystore = { git = "https://github.com/paritytech/substrate.git", branch = "polkadot-v0.9.12" }
-sc-keystore = { git = "https://github.com/paritytech/substrate.git", branch = "polkadot-v0.9.12" }
-sp-keyring = { git = "https://github.com/paritytech/substrate.git", branch = "polkadot-v0.9.12" }
-sp-application-crypto = { git = "https://github.com/paritytech/substrate.git", branch = "polkadot-v0.9.12" }
->>>>>>> 0893897c
+sp-core = { default-features = false, git = "https://github.com/paritytech/substrate.git", branch = "polkadot-v0.9.13" }
+sp-keystore = { git = "https://github.com/paritytech/substrate.git", branch = "polkadot-v0.9.13" }
+sc-keystore = { git = "https://github.com/paritytech/substrate.git", branch = "polkadot-v0.9.13" }
+sp-keyring = { git = "https://github.com/paritytech/substrate.git", branch = "polkadot-v0.9.13" }
+sp-application-crypto = { git = "https://github.com/paritytech/substrate.git", branch = "polkadot-v0.9.13" }
 
 [dev-dependencies]
 tempfile = "3.2.0"